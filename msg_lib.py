--- conflicted
+++ resolved
@@ -306,41 +306,3 @@
 
         sock.close()
 
-<<<<<<< HEAD
-# TODO: Combine MsgSender and MsgFWathcer into a single class. i.e. Connection.fetch and Connection.send
-class MsgSender(object):
-    """ The message sender. Sends msgs to the broker.
-    """
-    def __init__(self, broker=BROKER, port=SEND_PORT):
-        self.broker = broker
-        self.port = port
-
-    def send_msg(self, msg):
-        """ Sends the given message over TCP/IP to the MsgSender's broker. At
-            the broker, the msg will be enqueued for the destination specified 
-            in the message.
-        """
-        # Establish socket connection
-        sock = socket.socket(socket.AF_INET, socket.SOCK_STREAM)
-        sock.connect((self.broker, self.port))
-        print('Connected to broker: ' + self.broker)
-
-        # Send the msg repeatedly until the recipient gives 'OK' or 'FAIL'
-        while True:
-            sock.send(msg.raw_msg.encode('hex'))  # Send msg
-            response = sock.recv(MAX_MSG_SIZE).decode()  # get response
-
-            if response == 'RETRY':
-                print('Msg failed to send... Retrying.')
-            else:
-                if response == 'OK':
-                    print('Msg sent succesfully')  # debug
-                elif response == 'FAIL':  
-                    print('Msg failed to send... No retry requested.')  # debug
-                else:
-                    print('Invalid response received... Aborting.')  # debug
-                break
-
-        sock.close()
-=======
->>>>>>> 57ba7bf3
